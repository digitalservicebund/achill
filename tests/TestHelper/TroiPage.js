--- conflicted
+++ resolved
@@ -27,13 +27,8 @@
 
   async expectProjectSectionHidden(projectId) {
     await expect(
-<<<<<<< HEAD
       this.page.getByTestId(`project-section-${projectId}`)
     ).toBeHidden(TimeoutConfig);
-=======
-      this.page.getByTestId(`project-section-${projectId}`),
-    ).toBeHidden();
->>>>>>> b30dd208
   }
 
   async _expectAddEntryFormHidden(projectId) {
