--- conflicted
+++ resolved
@@ -1,55 +1,4 @@
 <script>
-<<<<<<< HEAD
-    // @ts-nocheck
-
-    import {onMount} from "svelte";
-    import {troiApi} from "./apis/troiApiService";
-    import TroiTimeEntries from "$lib/components/TroiTimeEntries.svelte";
-    import WeekView from "$lib/components/WeekView.svelte";
-    import LoadingOverlay from "$lib/components/LoadingOverlay.svelte";
-    import {getWeekDaysFor} from "$lib/utils/dateUtils";
-    import InfoBanner from "$lib/components/InfoBanner.svelte";
-    import TroiController from "$lib/troiController";
-    import nocodbApi from "./nocodbClient";
-
-    const troiController = new TroiController();
-
-    let selectedDate = new Date();
-    let selectedWeek = getWeekDaysFor(selectedDate);
-
-    let positions = [];
-    let timesAndEventsOfSelectedWeek = [];
-    let selectedDayIsHoliday = false;
-    let selectedDayIsVacation = false;
-    let entriesForSelectedDate = {};
-
-    let isLoading = true;
-
-    let phaseTasks;
-    let recurringTasks;
-
-    async function getDefaultTasks() {
-        let tasks = await nocodbApi.dbTableRow.list(
-            "v1",
-            "ds4g-data",
-            "Tracky-Task"
-        );
-        phaseTasks = tasks.list.filter((keyword) => keyword.type === "PHASE");
-        recurringTasks = tasks.list.filter(
-            (keyword) => keyword.type === "RECURRING"
-        );
-    }
-
-    onMount(async () => {
-        // make sure $troiApi from store is not used before it is initialized
-        if ($troiApi === undefined) return;
-
-        await troiController.init($troiApi, showLoadingSpinner, hideLoadingSpinner);
-        positions = troiController.getProjects();
-        await updateUI();
-        await getDefaultTasks();
-        hideLoadingSpinner();
-=======
   // @ts-nocheck
 
   import { onMount } from "svelte";
@@ -60,6 +9,7 @@
   import { getWeekDaysFor } from "$lib/utils/dateUtils";
   import InfoBanner from "$lib/components/InfoBanner.svelte";
   import TroiController from "$lib/troiController";
+  import nocodbApi from "./nocodbClient";
   import { CalendarEventType } from "$lib/stores/transformCalendarEvents";
 
   const troiController = new TroiController();
@@ -67,31 +17,38 @@
   let selectedDate = new Date();
   let selectedWeek = getWeekDaysFor(selectedDate);
 
-  let projects = [];
+  let positions = [];
   let timesAndEventsOfSelectedWeek = [];
   let selectedDayEvents = [];
   let entriesForSelectedDate = {};
 
   let isLoading = true;
-  let timeEntryEditState = { id: -1 };
+
+  let phaseTasks;
+  let recurringTasks;
+
+  async function getDefaultTasks() {
+    let tasks = await nocodbApi.dbTableRow.list(
+      "v1",
+      "ds4g-data",
+      "Tracky-Task"
+    );
+    phaseTasks = tasks.list.filter((keyword) => keyword.type === "PHASE");
+    recurringTasks = tasks.list.filter(
+      (keyword) => keyword.type === "RECURRING"
+    );
+  }
 
   onMount(async () => {
     // make sure $troiApi from store is not used before it is initialized
-    if ($troiApi == undefined) return;
+    if ($troiApi === undefined) return;
 
     await troiController.init($troiApi, showLoadingSpinner, hideLoadingSpinner);
-    projects = troiController.getProjects();
-    updateUI();
+    positions = troiController.getProjects();
+    await updateUI();
+    await getDefaultTasks();
     hideLoadingSpinner();
   });
-
-  function showLoadingSpinner() {
-    isLoading = true;
-  }
-
-  function hideLoadingSpinner() {
-    isLoading = false;
-  }
 
   async function updateUI() {
     entriesForSelectedDate = await troiController.getEntriesFor(selectedDate);
@@ -107,25 +64,11 @@
     updateUI();
   }
 
-  // TODO: move to controller
-  function getProjectById(projectId) {
-    const index = projects
-      .map((project) => project.id)
-      .indexOf(Number(projectId));
-    return projects[index];
-  }
-
-  async function onDeleteEntryClicked(entry, projectId) {
-    showLoadingSpinner();
-    await troiController.deleteEntry(entry, projectId, updateUI);
-    hideLoadingSpinner();
-  }
-
-  async function onAddEntryClicked(project, hours, description) {
+  async function onAddEntryClicked(position, hours, description) {
     showLoadingSpinner();
     await troiController.addEntry(
       selectedDate,
-      project,
+      position,
       hours,
       description,
       updateUI
@@ -133,141 +76,69 @@
     hideLoadingSpinner();
   }
 
-  async function onUpdateEntryClicked(projectId, entry) {
+  async function onUpdateEntryClicked(position, entry) {
     showLoadingSpinner();
-    const project = getProjectById(projectId);
-    await troiController.updateEntry(project, entry, () => {
-      timeEntryEditState = { id: -1 };
-      updateUI();
->>>>>>> 4b1b7aa0
-    });
+    await troiController.updateEntry(position, entry, updateUI);
+    hideLoadingSpinner();
+  }
 
-    function showLoadingSpinner() {
-        isLoading = true;
-    }
+  async function onDeleteEntryClicked(entry, positionId) {
+    showLoadingSpinner();
+    await troiController.deleteEntry(entry, positionId, updateUI);
+    hideLoadingSpinner();
+  }
 
-    function hideLoadingSpinner() {
-        isLoading = false;
-    }
+  function showLoadingSpinner() {
+    isLoading = true;
+  }
 
-    async function updateUI() {
-        entriesForSelectedDate = await troiController.getEntriesFor(selectedDate);
-        timesAndEventsOfSelectedWeek =
-            troiController.getTimesAndEventsFor(selectedWeek);
-        setSelectedDayEvents();
-    }
-
-    async function onSelectedDateChangedTo(date) {
-        selectedDate = date;
-        selectedWeek = getWeekDaysFor(selectedDate);
-        updateUI();
-    }
-
-    function setSelectedDayEvents() {
-        const selectedDayCalendarEvents = troiController.getEventsFor(selectedDate);
-
-        selectedDayIsHoliday = selectedDayCalendarEvents.some(
-            (event) => event.type === "H"
-        );
-
-        selectedDayIsVacation = selectedDayCalendarEvents.some(
-            (event) => event.type === "P"
-        );
-    }
-
-    async function onDeleteEntryClicked(entry, projectId) {
-        showLoadingSpinner();
-        await troiController.deleteEntry(entry, projectId, updateUI);
-        hideLoadingSpinner();
-    }
-
-    async function onAddEntryClicked(position, hours, description) {
-        showLoadingSpinner();
-        await troiController.addEntry(
-            selectedDate,
-            position,
-            hours,
-            description,
-            updateUI
-        );
-        hideLoadingSpinner();
-    }
-
-    async function onUpdateEntryClicked(position, entry) {
-        showLoadingSpinner();
-        await troiController.updateEntry(position, entry, updateUI);
-        hideLoadingSpinner();
-    }
+  function hideLoadingSpinner() {
+    isLoading = false;
+  }
 </script>
 
 {#if isLoading}
-    <LoadingOverlay message={"Please wait..."}/>
+  <LoadingOverlay message={"Please wait..."} />
 {/if}
 <section class="p-4">
-    <a
-            class="angie-link"
-            href="https://digitalservicebund.atlassian.net/wiki/spaces/DIGITALSER/pages/359301512/Time+Tracking"
-            target="_blank">Read about how to track your time in confluence</a
-    >
+  <a
+    class="angie-link"
+    href="https://digitalservicebund.atlassian.net/wiki/spaces/DIGITALSER/pages/359301512/Time+Tracking"
+    target="_blank">Read about how to track your time in confluence</a
+  >
 </section>
 <section class="z-10 w-full bg-white md:sticky md:top-0">
-    <WeekView
-            {timesAndEventsOfSelectedWeek}
-            selectedDateChanged={onSelectedDateChangedTo}
-    />
+  <WeekView
+    {timesAndEventsOfSelectedWeek}
+    selectedDateChanged={onSelectedDateChangedTo}
+  />
 </section>
 
-<<<<<<< HEAD
-{#if !selectedDayIsHoliday}
-    {#if selectedDayIsVacation}
-        <InfoBanner
-                text={"You are on vacation."}
-                symbol={"beach_access"}
-                testId={"vacation-banner"}
-        />
-    {/if}
-    <TroiTimeEntries
-            {positions}
-            {recurringTasks}
-            {phaseTasks}
-            entries={entriesForSelectedDate}
-            deleteEntry={onDeleteEntryClicked}
-            updateEntry={onUpdateEntryClicked}
-            addEntry={onAddEntryClicked}
-            disabled={selectedDayIsHoliday}
-    />
-{:else}
-    <InfoBanner
-            text={"Public holiday, working impossible."}
-            symbol={"wb_sunny"}
-            testId={"holiday-banner"}
-    />
-=======
 {#each selectedDayEvents as event}
   <InfoBanner {event} />
 {/each}
 <!-- TODO: set disabled correctly-->
 {#if !selectedDayEvents.some((event) => event.type == CalendarEventType.Holiday)}
   <TroiTimeEntries
-    {projects}
+    {positions}
+    {recurringTasks}
+    {phaseTasks}
     entries={entriesForSelectedDate}
-    deleteClicked={onDeleteEntryClicked}
-    onUpdateEntry={onUpdateEntryClicked}
-    onAddEntry={onAddEntryClicked}
-    editState={timeEntryEditState}
-    disabled={false}
+    deleteEntry={onDeleteEntryClicked}
+    updateEntry={onUpdateEntryClicked}
+    addEntry={onAddEntryClicked}
+    disabled={selectedDayIsHoliday}
   />
->>>>>>> 4b1b7aa0
 {/if}
 <section class="mt-8 text-xs text-gray-600">
-    <p>
-        Project not showing up? Make sure it's available in Troi and marked as a
-        "favorite".
-    </p>
+  <p>
+    Project not showing up? Make sure it's available in Troi and marked as a
+    "favorite".
+  </p>
 </section>
 
 <style>
-    :root {
-        --date-input-width: 6.5rem;
-    }
+  :root {
+    --date-input-width: 6.5rem;
+  }
 </style>