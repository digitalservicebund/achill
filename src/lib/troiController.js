// @ts-nocheck
import TimeEntryCache, {
  convertToCacheFormat,
} from "$lib/stores/TimeEntryCache";
import {
  addDaysToDate,
  formatDateToYYYYMMDD,
  getWeekDaysFor,
} from "$lib/utils/dateUtils";
import { transformCalendarEvent } from "./stores/transformCalendarEvents";

const timeEntryCache = new TimeEntryCache();

const intervallInWeeks = 6;
const intervallInDays = intervallInWeeks * 7;

export default class TroiController {
  async init(troiApi, willStartLoadingCallback, finishedLoadingCallback) {
    this._troiApi = troiApi;
    this._startLoadingCallback = willStartLoadingCallback;
    this._stopLoadingCallback = finishedLoadingCallback;

    const currentWeek = getWeekDaysFor(new Date());
    this._cacheBottomBorder = addDaysToDate(currentWeek[0], -intervallInDays);
    this._cacheTopBorder = addDaysToDate(currentWeek[4], intervallInDays);

    this._projects = await this._troiApi
      .makeRequest({
        url: "/calculationPositions",
        params: {
          clientId: this._troiApi.getClientId(),
          favoritesOnly: true,
        },
      })
      .then((response) =>
        response.map((obj) => {
          return {
            name: obj.DisplayPath,
            id: obj.Id,
            subproject: obj.Subproject.id,
          };
        })
      );

    await this._loadEntriesAndEventsBetween(
      this._cacheBottomBorder,
      this._cacheTopBorder,
    );
  }

  // --------- private functions ---------

  // TODO: remove
  // quick fix when clientId or employeeId is undefined
  _verifyTroiApiCredentials() {
    if (
      this._troiApi.clientId == undefined ||
      this._troiApi.employeeId == undefined
    ) {
<<<<<<< HEAD
=======
      console.log(
        "clientId:",
        this._troiApi.clientId,
        "employeeId:",
        this._troiApi.employeeId,
      );
>>>>>>> b30dd208
      alert("An error in Troi occured, please reload track-your-time!");
      return false;
    }
    return true;
  }

  async _loadEntriesBetween(startDate, endDate) {
    // TODO: remove quick fix
    if (!this._verifyTroiApiCredentials) {
      return;
    }

    for (const project of this._projects) {
<<<<<<< HEAD
=======
      console.log(
        "employeeId",
        this._troiApi.employeeId,
        "projectId",
        project.id,
      );
>>>>>>> b30dd208
      const entries = await this._troiApi.getTimeEntries(
        project.id,
        formatDateToYYYYMMDD(startDate),
        formatDateToYYYYMMDD(endDate),
      );

      timeEntryCache.addEntries(project, entries);
    }
  }

  async _loadCalendarEventsBetween(startDate, endDate) {
    // TODO: remove quick fix
    if (!this._verifyTroiApiCredentials) {
      return;
    }
    const calendarEvents = await this._troiApi.getCalendarEvents(
      formatDateToYYYYMMDD(startDate),
      formatDateToYYYYMMDD(endDate),
    );

    calendarEvents.forEach((calendarEvent) => {
      const transformedEvents = transformCalendarEvent(
        calendarEvent,
        startDate,
        endDate,
      );
      transformedEvents.forEach((event) => {
        timeEntryCache.addEvent(event);
      });
    });
  }

  async _loadEntriesAndEventsBetween(startDate, endDate) {
    // might be quick fix for not loading time entries if employeeId is undefined
    if (this._troiApi.employeeId == undefined) {
      return;
    }

    await this._loadEntriesBetween(startDate, endDate);
    await this._loadCalendarEventsBetween(startDate, endDate);

    this._cacheBottomBorder = new Date(
      Math.min(new Date(this._cacheBottomBorder), startDate),
    );
    this._cacheTopBorder = new Date(
      Math.max(new Date(this._cacheTopBorder), endDate),
    );
  }

  // -------------------------------------

  getProjects() {
    return this._projects;
  }

  getTimesAndEventsFor(week) {
    let timesAndEventsOfWeek = [];

    week.forEach((date) => {
      timesAndEventsOfWeek.push({
        hours: timeEntryCache.totalHoursOf(date),
        events: timeEntryCache.getEventsFor(date),
      });
    });

    return timesAndEventsOfWeek;
  }

  getEventsFor(date) {
    return timeEntryCache.getEventsFor(date);
  }

  // CRUD Functions for entries

  // CRUD Functions for entries

  async getEntriesFor(date) {
    if (date > this._cacheTopBorder) {
      this._startLoadingCallback();
      const fetchStartDate = getWeekDaysFor(date)[0];
      const fetchEndDate = addDaysToDate(fetchStartDate, intervallInDays - 3);

      await this._loadEntriesAndEventsBetween(fetchStartDate, fetchEndDate);
      this._stopLoadingCallback();
    }

    if (date < this._cacheBottomBorder) {
      this._startLoadingCallback();
      const fetchEndDate = getWeekDaysFor(date)[4];
      const fetchStartDate = addDaysToDate(fetchEndDate, -intervallInDays + 3);

      await this._loadEntriesAndEventsBetween(fetchStartDate, fetchEndDate);
      this._stopLoadingCallback();
    }

    return timeEntryCache.getEntriesFor(date);
  }

  async addEntry(date, project, hours, description, successCallback) {
    // TODO: remove quick fix
    if (!this._verifyTroiApiCredentials) {
      return;
    }
    const troiFormattedSelectedDate = convertToCacheFormat(date);
    const result = await this._troiApi.postTimeEntry(
      project.id,
      troiFormattedSelectedDate,
      hours,
      description,
    );

    const entry = {
      date: troiFormattedSelectedDate,
      description: result.Name,
      hours: Number(result.Quantity),
      id: result.Id,
    };

    timeEntryCache.addEntry(project, entry, successCallback);
  }

  async deleteEntry(entry, projectId, successCallback) {
    // TODO: remove quick fix
    if (!this._verifyTroiApiCredentials) {
      return;
    }
    let result = await this._troiApi.deleteTimeEntryViaServerSideProxy(
      entry.id,
    );
    if (result.ok) {
      timeEntryCache.deleteEntry(entry, projectId, successCallback);
    }
  }

  async updateEntry(project, entry, successCallback) {
    // TODO: remove quick fix
    if (!this._verifyTroiApiCredentials) {
      return;
    }
    const result = await this._troiApi.updateTimeEntry(
      project.id,
      entry.date,
      entry.hours,
      entry.description,
      entry.id,
    );

    const updatedEntry = {
      date: entry.date,
      description: result.Name,
      hours: Number(result.Quantity),
      id: result.Id,
    };

    timeEntryCache.updateEntry(project, updatedEntry, successCallback);
  }
}<|MERGE_RESOLUTION|>--- conflicted
+++ resolved
@@ -57,15 +57,12 @@
       this._troiApi.clientId == undefined ||
       this._troiApi.employeeId == undefined
     ) {
-<<<<<<< HEAD
-=======
       console.log(
         "clientId:",
         this._troiApi.clientId,
         "employeeId:",
         this._troiApi.employeeId,
       );
->>>>>>> b30dd208
       alert("An error in Troi occured, please reload track-your-time!");
       return false;
     }
@@ -79,15 +76,12 @@
     }
 
     for (const project of this._projects) {
-<<<<<<< HEAD
-=======
       console.log(
         "employeeId",
         this._troiApi.employeeId,
         "projectId",
         project.id,
       );
->>>>>>> b30dd208
       const entries = await this._troiApi.getTimeEntries(
         project.id,
         formatDateToYYYYMMDD(startDate),
