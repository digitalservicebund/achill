// @ts-nocheck
<<<<<<< HEAD
import TimeEntryCache, {convertToCacheFormat,} from "$lib/stores/TimeEntryCache";
import {addDaysToDate, formatDateToYYYYMMDD, getDatesBetween, getWeekDaysFor,} from "$lib/utils/dateUtils";
=======
import TimeEntryCache, {
  convertToCacheFormat,
} from "$lib/stores/TimeEntryCache";
import {
  addDaysToDate,
  formatDateToYYYYMMDD,
  getWeekDaysFor,
} from "$lib/utils/dateUtils";
import { transformCalendarEvent } from "./stores/transformCalendarEvents";
>>>>>>> 4b1b7aa0

const timeEntryCache = new TimeEntryCache();

const intervallInWeeks = 6;
const intervallInDays = intervallInWeeks * 7;

export default class TroiController {
    async init(troiApi, willStartLoadingCallback, finishedLoadingCallback) {
        this._troiApi = troiApi;
        this._startLoadingCallback = willStartLoadingCallback;
        this._stopLoadingCallback = finishedLoadingCallback;

        const currentWeek = getWeekDaysFor(new Date());
        this._cacheBottomBorder = addDaysToDate(currentWeek[0], -intervallInDays);
        this._cacheTopBorder = addDaysToDate(currentWeek[4], intervallInDays);

        this._projects = await this._troiApi.makeRequest({
            url: "/calculationPositions",
            params: {
                clientId: this._troiApi.getClientId(),
                favoritesOnly: true,
            },
        }).then((response) => response.map((obj) => {
            return {
                name: obj.DisplayPath,
                id: obj.Id,
                subproject: obj.Subproject.id,
            };
        }))

        await this._loadEntriesAndEventsBetween(
            this._cacheBottomBorder,
            this._cacheTopBorder
        );
    }


<<<<<<< HEAD
    // --------- private functions ---------

    // TODO: remove
    // quick fix when clientId or employeeId is undefined
    _verifyTroiApiCredentials() {
        if (
            this._troiApi.clientId == undefined ||
            this._troiApi.employeeId == undefined
        ) {
            console.log(
                "clientId:",
                this._troiApi.clientId,
                "employeeId:",
                this._troiApi.employeeId
            );
            alert("An error in Troi occured, please reload track-your-time!");
            return false;
        }
        return true;
    }
=======
    for (const project of this._projects) {
      console.log(
        "employeeId",
        this._troiApi.employeeId,
        "projectId",
        project.id
      );
      const entries = await this._troiApi.getTimeEntries(
        project.id,
        formatDateToYYYYMMDD(startDate),
        formatDateToYYYYMMDD(endDate)
      );
>>>>>>> 4b1b7aa0

    async _loadEntriesBetween(startDate, endDate) {
        // TODO: remove quick fix
        if (!this._verifyTroiApiCredentials) {
            return;
        }

        for (const project of this._projects) {
            const entries = await this._troiApi.getTimeEntries(
                project.id,
                formatDateToYYYYMMDD(startDate),
                formatDateToYYYYMMDD(endDate)
            );

            timeEntryCache.addEntries(project, entries);
        }
    }

    async _loadCalendarEventsBetween(startDate, endDate) {
        // TODO: remove quick fix
        if (!this._verifyTroiApiCredentials) {
            return;
        }
        const calendarEvents = await this._troiApi.getCalendarEvents(
            formatDateToYYYYMMDD(startDate),
            formatDateToYYYYMMDD(endDate)
        );

        calendarEvents.forEach((calendarEvent) => {
            let dates = getDatesBetween(
                new Date(Math.max(new Date(calendarEvent.startDate), startDate)),
                new Date(Math.min(new Date(calendarEvent.endDate), endDate))
            );

            dates.forEach((date) => {
                timeEntryCache.addEventForDate(
                    {
                        id: calendarEvent.id,
                        subject: calendarEvent.subject,
                        type: calendarEvent.type,
                    },
                    date
                );
            });
        });
    }
<<<<<<< HEAD

    async _loadEntriesAndEventsBetween(startDate, endDate) {
        await this._loadEntriesBetween(startDate, endDate);
        await this._loadCalendarEventsBetween(startDate, endDate);

        this._cacheBottomBorder = new Date(
            Math.min(new Date(this._cacheBottomBorder), startDate)
        );
        this._cacheTopBorder = new Date(
            Math.max(new Date(this._cacheTopBorder), endDate)
        );
=======
    const calendarEvents = await this._troiApi.getCalendarEvents(
      formatDateToYYYYMMDD(startDate),
      formatDateToYYYYMMDD(endDate)
    );

    calendarEvents.forEach((calendarEvent) => {
      const transformedEvents = transformCalendarEvent(
        calendarEvent,
        startDate,
        endDate
      );
      transformedEvents.forEach((event) => {
        timeEntryCache.addEvent(event);
      });
    });
  }

  async _loadEntriesAndEventsBetween(startDate, endDate) {
    // might be quick fix for not loading time entries if employeeId is undefined
    if (this._troiApi.employeeId == undefined) {
      return;
    }

    await this._loadEntriesBetween(startDate, endDate);
    await this._loadCalendarEventsBetween(startDate, endDate);

    this._cacheBottomBorder = new Date(
      Math.min(new Date(this._cacheBottomBorder), startDate)
    );
    this._cacheTopBorder = new Date(
      Math.max(new Date(this._cacheTopBorder), endDate)
    );
  }

  // -------------------------------------

  getProjects() {
    return this._projects;
  }

  getTimesAndEventsFor(week) {
    let timesAndEventsOfWeek = [];

    week.forEach((date) => {
      timesAndEventsOfWeek.push({
        hours: timeEntryCache.totalHoursOf(date),
        events: timeEntryCache.getEventsFor(date),
      });
    });

    return timesAndEventsOfWeek;
  }

  getEventsFor(date) {
    return timeEntryCache.getEventsFor(date);
  }

  // CRUD Functions for entries

  async getEntriesFor(date) {
    if (date > this._cacheTopBorder) {
      this._startLoadingCallback();
      const fetchStartDate = getWeekDaysFor(date)[0];
      const fetchEndDate = addDaysToDate(fetchStartDate, intervallInDays - 3);

      await this._loadEntriesAndEventsBetween(fetchStartDate, fetchEndDate);
      this._stopLoadingCallback();
>>>>>>> 4b1b7aa0
    }

    // -------------------------------------

    getProjects() {
        return this._projects;
    }

    getTimesAndEventsFor(week) {
        let timesAndEventsOfWeek = [];

        week.forEach((date) => {
            timesAndEventsOfWeek.push({
                hours: timeEntryCache.totalHoursOf(date),
                events: timeEntryCache.getEventsForDate(date),
            });
        });

        return timesAndEventsOfWeek;
    }

    getEventsFor(date) {
        return timeEntryCache.getEventsFor(date);
    }

    // CRUD Functions for entries

    async getEntriesFor(date) {
        if (date > this._cacheTopBorder) {
            this._startLoadingCallback();
            const fetchStartDate = getWeekDaysFor(date)[0];
            const fetchEndDate = addDaysToDate(fetchStartDate, intervallInDays - 3);

            await this._loadEntriesAndEventsBetween(fetchStartDate, fetchEndDate);
            this._stopLoadingCallback();
        }

        if (date < this._cacheBottomBorder) {
            this._startLoadingCallback();
            const fetchEndDate = getWeekDaysFor(date)[4];
            const fetchStartDate = addDaysToDate(fetchEndDate, -intervallInDays + 3);

            await this._loadEntriesAndEventsBetween(fetchStartDate, fetchEndDate);
            this._stopLoadingCallback();
        }

        return timeEntryCache.getEntriesFor(date);
    }

    async addEntry(date, position, hours, description, successCallback) {
        // TODO: remove quick fix
        if (!this._verifyTroiApiCredentials) {
            return;
        }
        const troiFormattedSelectedDate = convertToCacheFormat(date);
        const result = await this._troiApi.postTimeEntry(
            position.id,
            troiFormattedSelectedDate,
            hours,
            description
        );

        const entry = {
            date: troiFormattedSelectedDate,
            description: result.Name,
            hours: Number(result.Quantity),
            id: result.Id,
        };

        timeEntryCache.addEntry(position, entry, successCallback);
    }

    async deleteEntry(entry, projectId, successCallback) {
        // TODO: remove quick fix
        if (!this._verifyTroiApiCredentials) {
            return;
        }
        let result = await this._troiApi.deleteTimeEntryViaServerSideProxy(
            entry.id
        );
        if (result.ok) {
            timeEntryCache.deleteEntry(entry, projectId, successCallback);
        }
    }

    async updateEntry(project, entry, successCallback) {
        // TODO: remove quick fix
        if (!this._verifyTroiApiCredentials) {
            return;
        }
        const result = await this._troiApi.updateTimeEntry(
            project.id,
            entry.date,
            entry.hours,
            entry.description,
            entry.id
        );

        const updatedEntry = {
            date: entry.date,
            description: result.Name,
            hours: Number(result.Quantity),
            id: result.Id,
        };

        timeEntryCache.updateEntry(project, updatedEntry, successCallback);
    }
}<|MERGE_RESOLUTION|>--- conflicted
+++ resolved
@@ -1,8 +1,4 @@
 // @ts-nocheck
-<<<<<<< HEAD
-import TimeEntryCache, {convertToCacheFormat,} from "$lib/stores/TimeEntryCache";
-import {addDaysToDate, formatDateToYYYYMMDD, getDatesBetween, getWeekDaysFor,} from "$lib/utils/dateUtils";
-=======
 import TimeEntryCache, {
   convertToCacheFormat,
 } from "$lib/stores/TimeEntryCache";
@@ -12,7 +8,6 @@
   getWeekDaysFor,
 } from "$lib/utils/dateUtils";
 import { transformCalendarEvent } from "./stores/transformCalendarEvents";
->>>>>>> 4b1b7aa0
 
 const timeEntryCache = new TimeEntryCache();
 
@@ -20,58 +15,66 @@
 const intervallInDays = intervallInWeeks * 7;
 
 export default class TroiController {
-    async init(troiApi, willStartLoadingCallback, finishedLoadingCallback) {
-        this._troiApi = troiApi;
-        this._startLoadingCallback = willStartLoadingCallback;
-        this._stopLoadingCallback = finishedLoadingCallback;
-
-        const currentWeek = getWeekDaysFor(new Date());
-        this._cacheBottomBorder = addDaysToDate(currentWeek[0], -intervallInDays);
-        this._cacheTopBorder = addDaysToDate(currentWeek[4], intervallInDays);
-
-        this._projects = await this._troiApi.makeRequest({
-            url: "/calculationPositions",
-            params: {
-                clientId: this._troiApi.getClientId(),
-                favoritesOnly: true,
-            },
-        }).then((response) => response.map((obj) => {
-            return {
-                name: obj.DisplayPath,
-                id: obj.Id,
-                subproject: obj.Subproject.id,
-            };
-        }))
-
-        await this._loadEntriesAndEventsBetween(
-            this._cacheBottomBorder,
-            this._cacheTopBorder
-        );
-    }
-
-
-<<<<<<< HEAD
-    // --------- private functions ---------
-
-    // TODO: remove
-    // quick fix when clientId or employeeId is undefined
-    _verifyTroiApiCredentials() {
-        if (
-            this._troiApi.clientId == undefined ||
-            this._troiApi.employeeId == undefined
-        ) {
-            console.log(
-                "clientId:",
-                this._troiApi.clientId,
-                "employeeId:",
-                this._troiApi.employeeId
-            );
-            alert("An error in Troi occured, please reload track-your-time!");
-            return false;
-        }
-        return true;
-    }
-=======
+  async init(troiApi, willStartLoadingCallback, finishedLoadingCallback) {
+    this._troiApi = troiApi;
+    this._startLoadingCallback = willStartLoadingCallback;
+    this._stopLoadingCallback = finishedLoadingCallback;
+
+    const currentWeek = getWeekDaysFor(new Date());
+    this._cacheBottomBorder = addDaysToDate(currentWeek[0], -intervallInDays);
+    this._cacheTopBorder = addDaysToDate(currentWeek[4], intervallInDays);
+
+    this._projects = await this._troiApi
+      .makeRequest({
+        url: "/calculationPositions",
+        params: {
+          clientId: this._troiApi.getClientId(),
+          favoritesOnly: true,
+        },
+      })
+      .then((response) =>
+        response.map((obj) => {
+          return {
+            name: obj.DisplayPath,
+            id: obj.Id,
+            subproject: obj.Subproject.id,
+          };
+        })
+      );
+
+    await this._loadEntriesAndEventsBetween(
+      this._cacheBottomBorder,
+      this._cacheTopBorder
+    );
+  }
+
+  // --------- private functions ---------
+
+  // TODO: remove
+  // quick fix when clientId or employeeId is undefined
+  _verifyTroiApiCredentials() {
+    if (
+      this._troiApi.clientId == undefined ||
+      this._troiApi.employeeId == undefined
+    ) {
+      console.log(
+        "clientId:",
+        this._troiApi.clientId,
+        "employeeId:",
+        this._troiApi.employeeId
+      );
+      alert("An error in Troi occured, please reload track-your-time!");
+      return false;
+    }
+    return true;
+  }
+
+  async _loadEntriesBetween(startDate, endDate) {
+    // TODO: remove quick fix
+    if (!this._verifyTroiApiCredentials) {
+      return;
+    }
+
     for (const project of this._projects) {
       console.log(
         "employeeId",
@@ -84,66 +87,16 @@
         formatDateToYYYYMMDD(startDate),
         formatDateToYYYYMMDD(endDate)
       );
->>>>>>> 4b1b7aa0
-
-    async _loadEntriesBetween(startDate, endDate) {
-        // TODO: remove quick fix
-        if (!this._verifyTroiApiCredentials) {
-            return;
-        }
-
-        for (const project of this._projects) {
-            const entries = await this._troiApi.getTimeEntries(
-                project.id,
-                formatDateToYYYYMMDD(startDate),
-                formatDateToYYYYMMDD(endDate)
-            );
-
-            timeEntryCache.addEntries(project, entries);
-        }
-    }
-
-    async _loadCalendarEventsBetween(startDate, endDate) {
-        // TODO: remove quick fix
-        if (!this._verifyTroiApiCredentials) {
-            return;
-        }
-        const calendarEvents = await this._troiApi.getCalendarEvents(
-            formatDateToYYYYMMDD(startDate),
-            formatDateToYYYYMMDD(endDate)
-        );
-
-        calendarEvents.forEach((calendarEvent) => {
-            let dates = getDatesBetween(
-                new Date(Math.max(new Date(calendarEvent.startDate), startDate)),
-                new Date(Math.min(new Date(calendarEvent.endDate), endDate))
-            );
-
-            dates.forEach((date) => {
-                timeEntryCache.addEventForDate(
-                    {
-                        id: calendarEvent.id,
-                        subject: calendarEvent.subject,
-                        type: calendarEvent.type,
-                    },
-                    date
-                );
-            });
-        });
-    }
-<<<<<<< HEAD
-
-    async _loadEntriesAndEventsBetween(startDate, endDate) {
-        await this._loadEntriesBetween(startDate, endDate);
-        await this._loadCalendarEventsBetween(startDate, endDate);
-
-        this._cacheBottomBorder = new Date(
-            Math.min(new Date(this._cacheBottomBorder), startDate)
-        );
-        this._cacheTopBorder = new Date(
-            Math.max(new Date(this._cacheTopBorder), endDate)
-        );
-=======
+
+      timeEntryCache.addEntries(project, entries);
+    }
+  }
+
+  async _loadCalendarEventsBetween(startDate, endDate) {
+    // TODO: remove quick fix
+    if (!this._verifyTroiApiCredentials) {
+      return;
+    }
     const calendarEvents = await this._troiApi.getCalendarEvents(
       formatDateToYYYYMMDD(startDate),
       formatDateToYYYYMMDD(endDate)
@@ -203,6 +156,8 @@
 
   // CRUD Functions for entries
 
+  // CRUD Functions for entries
+
   async getEntriesFor(date) {
     if (date > this._cacheTopBorder) {
       this._startLoadingCallback();
@@ -211,112 +166,76 @@
 
       await this._loadEntriesAndEventsBetween(fetchStartDate, fetchEndDate);
       this._stopLoadingCallback();
->>>>>>> 4b1b7aa0
-    }
-
-    // -------------------------------------
-
-    getProjects() {
-        return this._projects;
-    }
-
-    getTimesAndEventsFor(week) {
-        let timesAndEventsOfWeek = [];
-
-        week.forEach((date) => {
-            timesAndEventsOfWeek.push({
-                hours: timeEntryCache.totalHoursOf(date),
-                events: timeEntryCache.getEventsForDate(date),
-            });
-        });
-
-        return timesAndEventsOfWeek;
-    }
-
-    getEventsFor(date) {
-        return timeEntryCache.getEventsFor(date);
-    }
-
-    // CRUD Functions for entries
-
-    async getEntriesFor(date) {
-        if (date > this._cacheTopBorder) {
-            this._startLoadingCallback();
-            const fetchStartDate = getWeekDaysFor(date)[0];
-            const fetchEndDate = addDaysToDate(fetchStartDate, intervallInDays - 3);
-
-            await this._loadEntriesAndEventsBetween(fetchStartDate, fetchEndDate);
-            this._stopLoadingCallback();
-        }
-
-        if (date < this._cacheBottomBorder) {
-            this._startLoadingCallback();
-            const fetchEndDate = getWeekDaysFor(date)[4];
-            const fetchStartDate = addDaysToDate(fetchEndDate, -intervallInDays + 3);
-
-            await this._loadEntriesAndEventsBetween(fetchStartDate, fetchEndDate);
-            this._stopLoadingCallback();
-        }
-
-        return timeEntryCache.getEntriesFor(date);
-    }
-
-    async addEntry(date, position, hours, description, successCallback) {
-        // TODO: remove quick fix
-        if (!this._verifyTroiApiCredentials) {
-            return;
-        }
-        const troiFormattedSelectedDate = convertToCacheFormat(date);
-        const result = await this._troiApi.postTimeEntry(
-            position.id,
-            troiFormattedSelectedDate,
-            hours,
-            description
-        );
-
-        const entry = {
-            date: troiFormattedSelectedDate,
-            description: result.Name,
-            hours: Number(result.Quantity),
-            id: result.Id,
-        };
-
-        timeEntryCache.addEntry(position, entry, successCallback);
-    }
-
-    async deleteEntry(entry, projectId, successCallback) {
-        // TODO: remove quick fix
-        if (!this._verifyTroiApiCredentials) {
-            return;
-        }
-        let result = await this._troiApi.deleteTimeEntryViaServerSideProxy(
-            entry.id
-        );
-        if (result.ok) {
-            timeEntryCache.deleteEntry(entry, projectId, successCallback);
-        }
-    }
-
-    async updateEntry(project, entry, successCallback) {
-        // TODO: remove quick fix
-        if (!this._verifyTroiApiCredentials) {
-            return;
-        }
-        const result = await this._troiApi.updateTimeEntry(
-            project.id,
-            entry.date,
-            entry.hours,
-            entry.description,
-            entry.id
-        );
-
-        const updatedEntry = {
-            date: entry.date,
-            description: result.Name,
-            hours: Number(result.Quantity),
-            id: result.Id,
-        };
-
-        timeEntryCache.updateEntry(project, updatedEntry, successCallback);
-    }
+    }
+
+    if (date < this._cacheBottomBorder) {
+      this._startLoadingCallback();
+      const fetchEndDate = getWeekDaysFor(date)[4];
+      const fetchStartDate = addDaysToDate(fetchEndDate, -intervallInDays + 3);
+
+      await this._loadEntriesAndEventsBetween(fetchStartDate, fetchEndDate);
+      this._stopLoadingCallback();
+    }
+
+    return timeEntryCache.getEntriesFor(date);
+  }
+
+  async addEntry(date, project, hours, description, successCallback) {
+    // TODO: remove quick fix
+    if (!this._verifyTroiApiCredentials) {
+      return;
+    }
+    const troiFormattedSelectedDate = convertToCacheFormat(date);
+    const result = await this._troiApi.postTimeEntry(
+      project.id,
+      troiFormattedSelectedDate,
+      hours,
+      description
+    );
+
+    const entry = {
+      date: troiFormattedSelectedDate,
+      description: result.Name,
+      hours: Number(result.Quantity),
+      id: result.Id,
+    };
+
+    timeEntryCache.addEntry(project, entry, successCallback);
+  }
+
+  async deleteEntry(entry, projectId, successCallback) {
+    // TODO: remove quick fix
+    if (!this._verifyTroiApiCredentials) {
+      return;
+    }
+    let result = await this._troiApi.deleteTimeEntryViaServerSideProxy(
+      entry.id
+    );
+    if (result.ok) {
+      timeEntryCache.deleteEntry(entry, projectId, successCallback);
+    }
+  }
+
+  async updateEntry(project, entry, successCallback) {
+    // TODO: remove quick fix
+    if (!this._verifyTroiApiCredentials) {
+      return;
+    }
+    const result = await this._troiApi.updateTimeEntry(
+      project.id,
+      entry.date,
+      entry.hours,
+      entry.description,
+      entry.id
+    );
+
+    const updatedEntry = {
+      date: entry.date,
+      description: result.Name,
+      hours: Number(result.Quantity),
+      id: result.Id,
+    };
+
+    timeEntryCache.updateEntry(project, updatedEntry, successCallback);
+  }
 }